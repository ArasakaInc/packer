--- conflicted
+++ resolved
@@ -23,24 +23,15 @@
 
 var pluginVersion = "1.0.0"
 
-<<<<<<< HEAD
-func (b *Builder) Prepare(raws ...interface{}) ([]string, []string, error) {
-	config, warnings, errs := NewConfig(raws...)
-=======
 func (b *Builder) ConfigSpec() hcldec.ObjectSpec { return b.config.FlatMapstructure().HCL2Spec() }
 
-func (b *Builder) Prepare(raws ...interface{}) ([]string, error) {
+func (b *Builder) Prepare(raws ...interface{}) ([]string, []string, error) {
 	warnings, errs := b.config.Prepare(raws...)
->>>>>>> 65cc5fe8
 	if errs != nil {
 		return nil, warnings, errs
 	}
-<<<<<<< HEAD
-	b.config = *config
+
 	return nil, nil, nil
-=======
-	return nil, nil
->>>>>>> 65cc5fe8
 }
 
 func (b *Builder) Run(ctx context.Context, ui packer.Ui, hook packer.Hook) (packer.Artifact, error) {
