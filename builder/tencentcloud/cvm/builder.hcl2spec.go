--- conflicted
+++ resolved
@@ -10,7 +10,6 @@
 // FlatConfig is an auto-generated flat version of Config.
 // Where the contents of a field with a `mapstructure:,squash` tag are bubbled up.
 type FlatConfig struct {
-<<<<<<< HEAD
 	PackerBuildName           *string                      `mapstructure:"packer_build_name" cty:"packer_build_name"`
 	PackerBuilderType         *string                      `mapstructure:"packer_builder_type" cty:"packer_builder_type"`
 	PackerDebug               *bool                        `mapstructure:"packer_debug" cty:"packer_debug"`
@@ -74,6 +73,7 @@
 	SSHBastionAgentAuth       *bool                        `mapstructure:"ssh_bastion_agent_auth" cty:"ssh_bastion_agent_auth"`
 	SSHBastionUsername        *string                      `mapstructure:"ssh_bastion_username" cty:"ssh_bastion_username"`
 	SSHBastionPassword        *string                      `mapstructure:"ssh_bastion_password" cty:"ssh_bastion_password"`
+	SSHBastionInteractive     *bool                        `mapstructure:"ssh_bastion_interactive" cty:"ssh_bastion_interactive"`
 	SSHBastionPrivateKeyFile  *string                      `mapstructure:"ssh_bastion_private_key_file" cty:"ssh_bastion_private_key_file"`
 	SSHFileTransferMethod     *string                      `mapstructure:"ssh_file_transfer_method" cty:"ssh_file_transfer_method"`
 	SSHProxyHost              *string                      `mapstructure:"ssh_proxy_host" cty:"ssh_proxy_host"`
@@ -95,92 +95,6 @@
 	WinRMInsecure             *bool                        `mapstructure:"winrm_insecure" cty:"winrm_insecure"`
 	WinRMUseNTLM              *bool                        `mapstructure:"winrm_use_ntlm" cty:"winrm_use_ntlm"`
 	SSHPrivateIp              *bool                        `mapstructure:"ssh_private_ip" cty:"ssh_private_ip"`
-=======
-	PackerBuildName           *string                    `mapstructure:"packer_build_name" cty:"packer_build_name"`
-	PackerBuilderType         *string                    `mapstructure:"packer_builder_type" cty:"packer_builder_type"`
-	PackerDebug               *bool                      `mapstructure:"packer_debug" cty:"packer_debug"`
-	PackerForce               *bool                      `mapstructure:"packer_force" cty:"packer_force"`
-	PackerOnError             *string                    `mapstructure:"packer_on_error" cty:"packer_on_error"`
-	PackerUserVars            map[string]string          `mapstructure:"packer_user_variables" cty:"packer_user_variables"`
-	PackerSensitiveVars       []string                   `mapstructure:"packer_sensitive_variables" cty:"packer_sensitive_variables"`
-	SecretId                  *string                    `mapstructure:"secret_id" required:"true" cty:"secret_id"`
-	SecretKey                 *string                    `mapstructure:"secret_key" required:"true" cty:"secret_key"`
-	Region                    *string                    `mapstructure:"region" required:"true" cty:"region"`
-	Zone                      *string                    `mapstructure:"zone" required:"true" cty:"zone"`
-	SkipValidation            *bool                      `mapstructure:"skip_region_validation" required:"false" cty:"skip_region_validation"`
-	ImageName                 *string                    `mapstructure:"image_name" required:"true" cty:"image_name"`
-	ImageDescription          *string                    `mapstructure:"image_description" required:"false" cty:"image_description"`
-	Reboot                    *bool                      `mapstructure:"reboot" required:"false" cty:"reboot"`
-	ForcePoweroff             *bool                      `mapstructure:"force_poweroff" required:"false" cty:"force_poweroff"`
-	Sysprep                   *bool                      `mapstructure:"sysprep" required:"false" cty:"sysprep"`
-	ImageForceDelete          *bool                      `mapstructure:"image_force_delete" cty:"image_force_delete"`
-	ImageCopyRegions          []string                   `mapstructure:"image_copy_regions" required:"false" cty:"image_copy_regions"`
-	ImageShareAccounts        []string                   `mapstructure:"image_share_accounts" required:"false" cty:"image_share_accounts"`
-	AssociatePublicIpAddress  *bool                      `mapstructure:"associate_public_ip_address" required:"false" cty:"associate_public_ip_address"`
-	SourceImageId             *string                    `mapstructure:"source_image_id" required:"true" cty:"source_image_id"`
-	InstanceType              *string                    `mapstructure:"instance_type" required:"true" cty:"instance_type"`
-	InstanceName              *string                    `mapstructure:"instance_name" required:"false" cty:"instance_name"`
-	DiskType                  *string                    `mapstructure:"disk_type" required:"false" cty:"disk_type"`
-	DiskSize                  *int64                     `mapstructure:"disk_size" required:"false" cty:"disk_size"`
-	DataDisks                 []FlattencentCloudDataDisk `mapstructure:"data_disks" cty:"data_disks"`
-	VpcId                     *string                    `mapstructure:"vpc_id" required:"false" cty:"vpc_id"`
-	VpcName                   *string                    `mapstructure:"vpc_name" required:"false" cty:"vpc_name"`
-	VpcIp                     *string                    `mapstructure:"vpc_ip" cty:"vpc_ip"`
-	SubnetId                  *string                    `mapstructure:"subnet_id" required:"false" cty:"subnet_id"`
-	SubnetName                *string                    `mapstructure:"subnet_name" required:"false" cty:"subnet_name"`
-	CidrBlock                 *string                    `mapstructure:"cidr_block" required:"false" cty:"cidr_block"`
-	SubnectCidrBlock          *string                    `mapstructure:"subnect_cidr_block" required:"false" cty:"subnect_cidr_block"`
-	InternetChargeType        *string                    `mapstructure:"internet_charge_type" cty:"internet_charge_type"`
-	InternetMaxBandwidthOut   *int64                     `mapstructure:"internet_max_bandwidth_out" required:"false" cty:"internet_max_bandwidth_out"`
-	SecurityGroupId           *string                    `mapstructure:"security_group_id" required:"false" cty:"security_group_id"`
-	SecurityGroupName         *string                    `mapstructure:"security_group_name" required:"false" cty:"security_group_name"`
-	UserData                  *string                    `mapstructure:"user_data" required:"false" cty:"user_data"`
-	UserDataFile              *string                    `mapstructure:"user_data_file" required:"false" cty:"user_data_file"`
-	HostName                  *string                    `mapstructure:"host_name" required:"false" cty:"host_name"`
-	RunTags                   map[string]string          `mapstructure:"run_tags" required:"false" cty:"run_tags"`
-	Type                      *string                    `mapstructure:"communicator" cty:"communicator"`
-	PauseBeforeConnect        *string                    `mapstructure:"pause_before_connecting" cty:"pause_before_connecting"`
-	SSHHost                   *string                    `mapstructure:"ssh_host" cty:"ssh_host"`
-	SSHPort                   *int                       `mapstructure:"ssh_port" cty:"ssh_port"`
-	SSHUsername               *string                    `mapstructure:"ssh_username" cty:"ssh_username"`
-	SSHPassword               *string                    `mapstructure:"ssh_password" cty:"ssh_password"`
-	SSHKeyPairName            *string                    `mapstructure:"ssh_keypair_name" cty:"ssh_keypair_name"`
-	SSHTemporaryKeyPairName   *string                    `mapstructure:"temporary_key_pair_name" cty:"temporary_key_pair_name"`
-	SSHClearAuthorizedKeys    *bool                      `mapstructure:"ssh_clear_authorized_keys" cty:"ssh_clear_authorized_keys"`
-	SSHPrivateKeyFile         *string                    `mapstructure:"ssh_private_key_file" cty:"ssh_private_key_file"`
-	SSHPty                    *bool                      `mapstructure:"ssh_pty" cty:"ssh_pty"`
-	SSHTimeout                *string                    `mapstructure:"ssh_timeout" cty:"ssh_timeout"`
-	SSHAgentAuth              *bool                      `mapstructure:"ssh_agent_auth" cty:"ssh_agent_auth"`
-	SSHDisableAgentForwarding *bool                      `mapstructure:"ssh_disable_agent_forwarding" cty:"ssh_disable_agent_forwarding"`
-	SSHHandshakeAttempts      *int                       `mapstructure:"ssh_handshake_attempts" cty:"ssh_handshake_attempts"`
-	SSHBastionHost            *string                    `mapstructure:"ssh_bastion_host" cty:"ssh_bastion_host"`
-	SSHBastionPort            *int                       `mapstructure:"ssh_bastion_port" cty:"ssh_bastion_port"`
-	SSHBastionAgentAuth       *bool                      `mapstructure:"ssh_bastion_agent_auth" cty:"ssh_bastion_agent_auth"`
-	SSHBastionUsername        *string                    `mapstructure:"ssh_bastion_username" cty:"ssh_bastion_username"`
-	SSHBastionPassword        *string                    `mapstructure:"ssh_bastion_password" cty:"ssh_bastion_password"`
-	SSHBastionInteractive     *bool                      `mapstructure:"ssh_bastion_interactive" cty:"ssh_bastion_interactive"`
-	SSHBastionPrivateKeyFile  *string                    `mapstructure:"ssh_bastion_private_key_file" cty:"ssh_bastion_private_key_file"`
-	SSHFileTransferMethod     *string                    `mapstructure:"ssh_file_transfer_method" cty:"ssh_file_transfer_method"`
-	SSHProxyHost              *string                    `mapstructure:"ssh_proxy_host" cty:"ssh_proxy_host"`
-	SSHProxyPort              *int                       `mapstructure:"ssh_proxy_port" cty:"ssh_proxy_port"`
-	SSHProxyUsername          *string                    `mapstructure:"ssh_proxy_username" cty:"ssh_proxy_username"`
-	SSHProxyPassword          *string                    `mapstructure:"ssh_proxy_password" cty:"ssh_proxy_password"`
-	SSHKeepAliveInterval      *string                    `mapstructure:"ssh_keep_alive_interval" cty:"ssh_keep_alive_interval"`
-	SSHReadWriteTimeout       *string                    `mapstructure:"ssh_read_write_timeout" cty:"ssh_read_write_timeout"`
-	SSHRemoteTunnels          []string                   `mapstructure:"ssh_remote_tunnels" cty:"ssh_remote_tunnels"`
-	SSHLocalTunnels           []string                   `mapstructure:"ssh_local_tunnels" cty:"ssh_local_tunnels"`
-	SSHPublicKey              []byte                     `mapstructure:"ssh_public_key" cty:"ssh_public_key"`
-	SSHPrivateKey             []byte                     `mapstructure:"ssh_private_key" cty:"ssh_private_key"`
-	WinRMUser                 *string                    `mapstructure:"winrm_username" cty:"winrm_username"`
-	WinRMPassword             *string                    `mapstructure:"winrm_password" cty:"winrm_password"`
-	WinRMHost                 *string                    `mapstructure:"winrm_host" cty:"winrm_host"`
-	WinRMPort                 *int                       `mapstructure:"winrm_port" cty:"winrm_port"`
-	WinRMTimeout              *string                    `mapstructure:"winrm_timeout" cty:"winrm_timeout"`
-	WinRMUseSSL               *bool                      `mapstructure:"winrm_use_ssl" cty:"winrm_use_ssl"`
-	WinRMInsecure             *bool                      `mapstructure:"winrm_insecure" cty:"winrm_insecure"`
-	WinRMUseNTLM              *bool                      `mapstructure:"winrm_use_ntlm" cty:"winrm_use_ntlm"`
-	SSHPrivateIp              *bool                      `mapstructure:"ssh_private_ip" cty:"ssh_private_ip"`
->>>>>>> 0d454f19
 }
 
 // FlatMapstructure returns a new FlatConfig.
