---
description: |
    The `amazon-chroot` Packer builder is able to create Amazon AMIs backed by an
    EBS volume as the root device. For more information on the difference between
    instance storage and EBS-backed instances, storage for the root device section
    in the EC2 documentation.
layout: docs
page_title: 'Amazon AMI Builder (chroot)'
...

# AMI Builder (chroot)

Type: `amazon-chroot`

The `amazon-chroot` Packer builder is able to create Amazon AMIs backed by an
EBS volume as the root device. For more information on the difference between
instance storage and EBS-backed instances, see the ["storage for the root
device" section in the EC2
documentation](http://docs.aws.amazon.com/AWSEC2/latest/UserGuide/ComponentsAMIs.html#storage-for-the-root-device).

The difference between this builder and the `amazon-ebs` builder is that this
builder is able to build an EBS-backed AMI without launching a new EC2 instance.
This can dramatically speed up AMI builds for organizations who need the extra
fast build.

\~&gt; **This is an advanced builder** If you're just getting started with
Packer, we recommend starting with the [amazon-ebs
builder](/docs/builders/amazon-ebs.html), which is much easier to use.

The builder does *not* manage AMIs. Once it creates an AMI and stores it in your
account, it is up to you to use, delete, etc. the AMI.

## How Does it Work?

This builder works by creating a new EBS volume from an existing source AMI and
attaching it into an already-running EC2 instance. Once attached, a
[chroot](http://en.wikipedia.org/wiki/Chroot) is used to provision the system
within that volume. After provisioning, the volume is detached, snapshotted, and
an AMI is made.

Using this process, minutes can be shaved off the AMI creation process because a
new EC2 instance doesn't need to be launched.

There are some restrictions, however. The host EC2 instance where the volume is
attached to must be a similar system (generally the same OS version, kernel
versions, etc.) as the AMI being built. Additionally, this process is much more
expensive because the EC2 instance must be kept running persistently in order to
build AMIs, whereas the other AMI builders start instances on-demand to build
AMIs as needed.

## Configuration Reference

There are many configuration options available for the builder. They are
segmented below into two categories: required and optional parameters. Within
each category, the available configuration keys are alphabetized.

In addition to the options listed here, a
[communicator](/docs/templates/communicator.html) can be configured for this
builder.

### Required:

<<<<<<< HEAD
-   `access_key` (string) - The access key used to communicate with AWS. If not
    specified, Packer will use the key from any
    [credentials](http://docs.aws.amazon.com/cli/latest/userguide/cli-chap-getting-started.html#cli-config-files)
    file or fall back to environment variables `AWS_ACCESS_KEY_ID` or
    `AWS_ACCESS_KEY` (in that order), if set. If the environmental variables
    aren't set and Packer is running on an EC2 instance, Packer will check the
    instance metadata for IAM role keys.

-   `ami_name` (string) - The name of the resulting AMI that will appear when
    managing AMIs in the AWS console or via APIs. This must be unique. To help
    make this unique, use a function like `timestamp` (see [configuration
    templates](/docs/templates/configuration-templates.html) for more info)

-   `secret_key` (string) - The secret key used to communicate with AWS. If not
    specified, Packer will use the secret from any
    [credentials](http://docs.aws.amazon.com/cli/latest/userguide/cli-chap-getting-started.html#cli-config-files)
    file or fall back to environment variables `AWS_SECRET_ACCESS_KEY` or
    `AWS_SECRET_KEY` (in that order), if set. If the environmental variables
    aren't set and Packer is running on an EC2 instance, Packer will check the
    instance metadata for IAM role keys.

-   `source_ami` (string) - The source AMI whose root volume will be copied and
    provisioned on the currently running instance. This must be an EBS-backed
    AMI with a root volume snapshot that you have access to.
=======
* `access_key` (string) - The access key used to communicate with AWS. [Learn how to set this.](/docs/builders/amazon.html#specifying-amazon-credentials)

* `ami_name` (string) - The name of the resulting AMI that will appear
  when managing AMIs in the AWS console or via APIs. This must be unique.
  To help make this unique, use a function like `timestamp` (see
  [configuration templates](/docs/templates/configuration-templates.html) for more info)

* `secret_key` (string) - The secret key used to communicate with AWS.
  [Learn how to set this.](/docs/builders/amazon.html#specifying-amazon-credentials)

* `source_ami` (string) - The source AMI whose root volume will be copied
  and provisioned on the currently running instance. This must be an
  EBS-backed AMI with a root volume snapshot that you have access to.
>>>>>>> 40f2173c

### Optional:

-   `ami_description` (string) - The description to set for the
    resulting AMI(s). By default this description is empty.

-   `ami_groups` (array of strings) - A list of groups that have access to
    launch the resulting AMI(s). By default no groups have permission to launch
    the AMI. `all` will make the AMI publicly accessible.

-   `ami_product_codes` (array of strings) - A list of product codes to
    associate with the AMI. By default no product codes are associated with
    the AMI.

-   `ami_regions` (array of strings) - A list of regions to copy the AMI to.
    Tags and attributes are copied along with the AMI. AMI copying takes time
    depending on the size of the AMI, but will generally take many minutes.

-   `ami_users` (array of strings) - A list of account IDs that have access to
    launch the resulting AMI(s). By default no additional users other than the
    user creating the AMI has permissions to launch it.

-   `ami_virtualization_type` (string) - The type of virtualization for the AMI
    you are building. This option is required to register HVM images. Can be
    "paravirtual" (default) or "hvm".

-   `chroot_mounts` (array of array of strings) - This is a list of additional
    devices to mount into the chroot environment. This configuration parameter
    requires some additional documentation which is in the "Chroot Mounts"
    section below. Please read that section for more information on how to
    use this.

-   `command_wrapper` (string) - How to run shell commands. This defaults
    to "{{.Command}}". This may be useful to set if you want to set
    environmental variables or perhaps run it with `sudo` or so on. This is a
    configuration template where the `.Command` variable is replaced with the
    command to be run.

-   `copy_files` (array of strings) - Paths to files on the running EC2 instance
    that will be copied into the chroot environment prior to provisioning. This
    is useful, for example, to copy `/etc/resolv.conf` so that DNS lookups work.

-   `device_path` (string) - The path to the device where the root volume of the
    source AMI will be attached. This defaults to "" (empty string), which
    forces Packer to find an open device automatically.

-   `enhanced_networking` (boolean) - Enable enhanced
    networking (SriovNetSupport) on HVM-compatible AMIs. If true, add
    `ec2:ModifyInstanceAttribute` to your AWS IAM policy.

-   `force_deregister` (boolean) - Force Packer to first deregister an existing
    AMI if one with the same name already exists. Default `false`.

-   `mount_path` (string) - The path where the volume will be mounted. This is
    where the chroot environment will be. This defaults to
    `packer-amazon-chroot-volumes/{{.Device}}`. This is a configuration template
    where the `.Device` variable is replaced with the name of the device where
    the volume is attached.

-   `mount_options` (array of strings) - Options to supply the `mount` command
    when mounting devices. Each option will be prefixed with `-o` and supplied
    to the `mount` command ran by Packer. Because this command is ran in a
    shell, user discrestion is advised. See [this manual page for the mount
    command](http://linuxcommand.org/man_pages/mount8.html) for valid file
    system specific options

-   `root_volume_size` (integer) - The size of the root volume for the chroot
    environment, and the resulting AMI

-   `tags` (object of key/value strings) - Tags applied to the AMI.

## Basic Example

Here is a basic example. It is completely valid except for the access keys:

``` {.javascript}
{
  "type": "amazon-chroot",
  "access_key": "YOUR KEY HERE",
  "secret_key": "YOUR SECRET KEY HERE",
  "source_ami": "ami-e81d5881",
  "ami_name": "packer-amazon-chroot {{timestamp}}"
}
```

## Chroot Mounts

The `chroot_mounts` configuration can be used to mount additional devices within
the chroot. By default, the following additional mounts are added into the
chroot by Packer:

-   `/proc` (proc)
-   `/sys` (sysfs)
-   `/dev` (bind to real `/dev`)
-   `/dev/pts` (devpts)
-   `/proc/sys/fs/binfmt_misc` (binfmt\_misc)

These default mounts are usually good enough for anyone and are sane defaults.
However, if you want to change or add the mount points, you may using the
`chroot_mounts` configuration. Here is an example configuration:

``` {.javascript}
{
  "chroot_mounts": [
    ["proc", "proc", "/proc"],
    ["bind", "/dev", "/dev"]
  ]
}
```

`chroot_mounts` is a list of a 3-tuples of strings. The three components of the
3-tuple, in order, are:

-   The filesystem type. If this is "bind", then Packer will properly bind the
    filesystem to another mount point.

-   The source device.

-   The mount directory.

## Parallelism

A quick note on parallelism: it is perfectly safe to run multiple *separate*
Packer processes with the `amazon-chroot` builder on the same EC2 instance. In
fact, this is recommended as a way to push the most performance out of your AMI
builds.

Packer properly obtains a process lock for the parallelism-sensitive parts of
its internals such as finding an available device.

## Gotchas

One of the difficulties with using the chroot builder is that your provisioning
scripts must not leave any processes running or packer will be unable to unmount
the filesystem.

For debian based distributions you can setup a
[policy-rc.d](http://people.debian.org/~hmh/invokerc.d-policyrc.d-specification.txt)
file which will prevent packages installed by your provisioners from starting
services:

``` {.javascript}
{
  "type": "shell",
  "inline": [
    "echo '#!/bin/sh' > /usr/sbin/policy-rc.d",
    "echo 'exit 101' >> /usr/sbin/policy-rc.d",
    "chmod a+x /usr/sbin/policy-rc.d"
  ]
},

// ...

{
  "type": "shell",
  "inline": [
    "rm -f /usr/sbin/policy-rc.d"
  ]
}
```<|MERGE_RESOLUTION|>--- conflicted
+++ resolved
@@ -60,32 +60,6 @@
 
 ### Required:
 
-<<<<<<< HEAD
--   `access_key` (string) - The access key used to communicate with AWS. If not
-    specified, Packer will use the key from any
-    [credentials](http://docs.aws.amazon.com/cli/latest/userguide/cli-chap-getting-started.html#cli-config-files)
-    file or fall back to environment variables `AWS_ACCESS_KEY_ID` or
-    `AWS_ACCESS_KEY` (in that order), if set. If the environmental variables
-    aren't set and Packer is running on an EC2 instance, Packer will check the
-    instance metadata for IAM role keys.
-
--   `ami_name` (string) - The name of the resulting AMI that will appear when
-    managing AMIs in the AWS console or via APIs. This must be unique. To help
-    make this unique, use a function like `timestamp` (see [configuration
-    templates](/docs/templates/configuration-templates.html) for more info)
-
--   `secret_key` (string) - The secret key used to communicate with AWS. If not
-    specified, Packer will use the secret from any
-    [credentials](http://docs.aws.amazon.com/cli/latest/userguide/cli-chap-getting-started.html#cli-config-files)
-    file or fall back to environment variables `AWS_SECRET_ACCESS_KEY` or
-    `AWS_SECRET_KEY` (in that order), if set. If the environmental variables
-    aren't set and Packer is running on an EC2 instance, Packer will check the
-    instance metadata for IAM role keys.
-
--   `source_ami` (string) - The source AMI whose root volume will be copied and
-    provisioned on the currently running instance. This must be an EBS-backed
-    AMI with a root volume snapshot that you have access to.
-=======
 * `access_key` (string) - The access key used to communicate with AWS. [Learn how to set this.](/docs/builders/amazon.html#specifying-amazon-credentials)
 
 * `ami_name` (string) - The name of the resulting AMI that will appear
@@ -99,7 +73,6 @@
 * `source_ami` (string) - The source AMI whose root volume will be copied
   and provisioned on the currently running instance. This must be an
   EBS-backed AMI with a root volume snapshot that you have access to.
->>>>>>> 40f2173c
 
 ### Optional:
 
