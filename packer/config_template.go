--- conflicted
+++ resolved
@@ -80,15 +80,14 @@
 	return result, nil
 }
 
+func templateISOTime() string {
+	return time.Now().UTC().Format(time.RFC3339)
+}
+
 func templateTimestamp() string {
 	return strconv.FormatInt(time.Now().UTC().Unix(), 10)
 }
 
-<<<<<<< HEAD
 func templateUuid() string {
 	return hex.EncodeToString(identifier.NewUUID().Raw())
-=======
-func templateISOTime() string {
-	return time.Now().UTC().Format(time.RFC3339)
->>>>>>> fab369bf
 }